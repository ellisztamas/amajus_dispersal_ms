--- conflicted
+++ resolved
@@ -1,6 +1,12 @@
 # Change log
 
-<<<<<<< HEAD
+## Tidied simulations
+
+6th October 2023
+
+Tidied up simulations folder to keep only the files for the most recent analysis
+looking at different priors on missing fathers.
+
 ## Simulate mating events with incorrect priors on q
 
 2nd October 2023
@@ -37,14 +43,6 @@
 18th July 2023
 
 Updated figures to reflect simplified MCMC analysis
-=======
-## Tidied simulations
-
-6th October 2023
-
-Tidied up simulations folder to keep only the files for the most recent analysis
-looking at different priors on missing fathers.
->>>>>>> 60161fa8
 
 ## Changed simulations to return mating events
 
