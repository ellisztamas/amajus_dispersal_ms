--- conflicted
+++ resolved
@@ -1,6 +1,5 @@
 # Change log
 
-<<<<<<< HEAD
 ## Simulate mating events with incorrect priors on q
 
 2nd October 2023
@@ -38,7 +37,6 @@
 
 Updated figures to reflect simplified MCMC analysis
 
-=======
 ## Changed simulations to return mating events
 
 22nd August 2023
@@ -51,7 +49,6 @@
 I changed it up to instead focus on tables of correct and inferred mating events,
 and merge the two. From this I will be able to calculate false positive/negative
 error rates and family sizes.
->>>>>>> d142acad
 
 ## Change simulations to calculate error rates
 
